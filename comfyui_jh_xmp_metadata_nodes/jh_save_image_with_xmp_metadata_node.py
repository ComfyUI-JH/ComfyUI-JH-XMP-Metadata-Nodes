--- conflicted
+++ resolved
@@ -3,14 +3,11 @@
 from pathlib import Path
 from typing import Any
 from unittest.mock import MagicMock
-<<<<<<< HEAD
-=======
 
 try:
     import folder_paths  # pyright: ignore[reportMissingImports]
 except ImportError:
     folder_paths = MagicMock()
->>>>>>> 1650272d
 
 import numpy as np
 import PIL.Image
